import assignIn from 'lodash/assignIn';

import {
  DISPATCH_TYPE,
  STATE_TYPE,
  PATCH_STATE_TYPE,
  DIFF_STATUS_UPDATED,
  DIFF_STATUS_REMOVED,
} from '../constants';
import { withSerializer, withDeserializer, noop } from "../serialization";

const backgroundErrPrefix = '\nLooks like there is an error in the background page. ' +
  'You might want to inspect your background page for more details.\n';

class Store {
  /**
   * Creates a new Proxy store
   * @param  {object} options An object of form {portName, state, extensionId, serializer, deserializer}, where `portName` is a required string and defines the name of the port for state transition changes, `state` is the initial state of this store (default `{}`) `extensionId` is the extension id as defined by chrome when extension is loaded (default `''`), `serializer` is a function to serialize outgoing message payloads (default is passthrough), and `deserializer` is a function to deserialize incoming message payloads (default is passthrough)
   */
<<<<<<< HEAD
  constructor({portName, state = {}, extensionId = '', serializer = noop, deserializer = noop}) {
=======
  constructor({portName, state = {}, extensionId = null}) {
>>>>>>> cc949e53
    if (!portName) {
      throw new Error('portName is required in options');
    }
    if (typeof serializer !== 'function') {
      throw new Error('serializer must be a function');
    }
    if (typeof deserializer !== 'function') {
      throw new Error('deserializer must be a function');
    }

    this.portName = portName;
    this.readyResolved = false;
    this.readyPromise = new Promise(resolve => this.readyResolve = resolve);

    this.extensionId = extensionId; // keep the extensionId as an instance variable
    this.port = chrome.runtime.connect(this.extensionId, {name: portName});
    this.serializedPortListener = withDeserializer(deserializer)((...args) => this.port.onMessage.addListener(...args));
    this.serializedMessageSender = withSerializer(serializer)((...args) => chrome.runtime.sendMessage(...args), 1);
    this.listeners = [];
    this.state = state;

    // Don't use shouldDeserialize here, since no one else should be using this port
    this.serializedPortListener(message => {
      switch (message.type) {
        case STATE_TYPE:
          this.replaceState(message.payload);

          if (!this.readyResolved) {
            this.readyResolved = true;
            this.readyResolve();
          }
          break;

        case PATCH_STATE_TYPE:
          this.patchState(message.payload);
          break;

        default:
          // do nothing
      }
    });

    this.dispatch = this.dispatch.bind(this); // add this context to dispatch
  }

  /**
  * Returns a promise that resolves when the store is ready. Optionally a callback may be passed in instead.
  * @param [function] callback An optional callback that may be passed in and will fire when the store is ready.
  * @return {object} promise A promise that resolves when the store has established a connection with the background page.
  */
  ready(cb = null) {
    if (cb !== null) {
      return this.readyPromise.then(cb);
    }

    return this.readyPromise;
  }

  /**
   * Subscribes a listener function for all state changes
   * @param  {function} listener A listener function to be called when store state changes
   * @return {function}          An unsubscribe function which can be called to remove the listener from state updates
   */
  subscribe(listener) {
    this.listeners.push(listener);

    return () => {
      this.listeners = this.listeners.filter((l) => l !== listener);
    };
  }

  /**
   * Replaces the state for only the keys in the updated state. Notifies all listeners of state change.
   * @param {object} state the new (partial) redux state
   */
  patchState(difference) {
    const state = Object.assign({}, this.state);

    difference.forEach(({change, key, value}) => {
      switch (change) {
        case DIFF_STATUS_UPDATED:
          state[key] = value;
          break;

        case DIFF_STATUS_REMOVED:
          Reflect.deleteProperty(state, key);
          break;

        default:
          // do nothing
      }
    });

    this.state = state;

    this.listeners.forEach((l) => l());
  }

  /**
   * Replace the current state with a new state. Notifies all listeners of state change.
   * @param  {object} state The new state for the store
   */
  replaceState(state) {
    this.state = state;

    this.listeners.forEach((l) => l());
  }

  /**
   * Get the current state of the store
   * @return {object} the current store state
   */
  getState() {
    return this.state;
  }

  /**
   * Stub function to stay consistent with Redux Store API. No-op.
   */
  replaceReducer() {
    return;
  }

  /**
   * Dispatch an action to the background using messaging passing
   * @param  {object} data The action data to dispatch
   * @return {Promise}     Promise that will resolve/reject based on the action response from the background
   */
  dispatch(data) {
    return new Promise((resolve, reject) => {
      this.serializedMessageSender(
        this.extensionId,
        {
          type: DISPATCH_TYPE,
          portName: this.portName,
          payload: data
        }, null, (resp) => {
          const {error, value} = resp;

          if (error) {
            const bgErr = new Error(`${backgroundErrPrefix}${error}`);

            reject(assignIn(bgErr, error));
          } else {
            resolve(value && value.payload);
          }
        });
    });
  }
}

export default Store;<|MERGE_RESOLUTION|>--- conflicted
+++ resolved
@@ -17,11 +17,7 @@
    * Creates a new Proxy store
    * @param  {object} options An object of form {portName, state, extensionId, serializer, deserializer}, where `portName` is a required string and defines the name of the port for state transition changes, `state` is the initial state of this store (default `{}`) `extensionId` is the extension id as defined by chrome when extension is loaded (default `''`), `serializer` is a function to serialize outgoing message payloads (default is passthrough), and `deserializer` is a function to deserialize incoming message payloads (default is passthrough)
    */
-<<<<<<< HEAD
-  constructor({portName, state = {}, extensionId = '', serializer = noop, deserializer = noop}) {
-=======
-  constructor({portName, state = {}, extensionId = null}) {
->>>>>>> cc949e53
+  constructor({portName, state = {}, extensionId = null, serializer = noop, deserializer = noop}) {
     if (!portName) {
       throw new Error('portName is required in options');
     }
