--- conflicted
+++ resolved
@@ -47,7 +47,6 @@
       const action = Object.assign({}, request.payload, {
         _sender: sender
       });
-<<<<<<< HEAD
 
       let dispatchResult = null;
 
@@ -60,10 +59,6 @@
         dispatchResponder(dispatchResult, sendResponse);
         return true;
       }
-=======
-      dispatchResponder(store.dispatch(action), sendResponse);
-      return true;
->>>>>>> 82f73ab1
     }
   };
 
